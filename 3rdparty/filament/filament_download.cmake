if (FILAMENT_PRECOMPILED_ROOT)
    if (EXISTS "${FILAMENT_PRECOMPILED_ROOT}")
        set(FILAMENT_ROOT "${FILAMENT_PRECOMPILED_ROOT}")
    else()
        message(FATAL_ERROR "Filament binaries not found in ${FILAMENT_PRECOMPILED_ROOT}")
    endif()
else()
    set(FILAMENT_ROOT ${CMAKE_BINARY_DIR}/downloads/filament)

    if (USE_VULKAN AND (ANDROID OR WIN32 OR WEBGL OR IOS))
        MESSAGE(FATAL_ERROR "Downloadable version of Filament supports vulkan only on Linux and Apple")
    endif()

    if (NOT EXISTS ${FILAMENT_ROOT}/README.md)
        set(DOWNLOAD_PATH ${CMAKE_BINARY_DIR}/downloads)
        set(TAR_PWD ${DOWNLOAD_PATH})

        if (NOT EXISTS ${ARCHIVE_FILE})
            set(ARCHIVE_FILE ${CMAKE_BINARY_DIR}/downloads/filament.tgz)

            # NOTE: Will need to keep our own copy of Filament available for download but for now download from Filament's github
            # NOTE: Download links for v1.7.0 are only set for Linux and Mac. GUI branch doesn't work on Windows yet
            # Setup download links ============================================================================
            set(DOWNLOAD_URL_PRIMARY "https://github.com/google/filament/releases/download/v1.7.0/filament-20200515-linux.tgz")
            #set(DOWNLOAD_URL_PRIMARY "https://storage.googleapis.com/isl-datasets/open3d-dev/filament-20200220-linux.tgz")
            #set(DOWNLOAD_URL_FALLBACK "https://github.com/google/filament/releases/download/v1.4.5/filament-20200127-linux.tgz")

            if (WIN32)
                set(DOWNLOAD_URL_PRIMARY "https://storage.googleapis.com/isl-datasets/open3d-dev/filament-20200127-windows.tgz")
                set(DOWNLOAD_URL_FALLBACK "https://github.com/google/filament/releases/download/v1.4.5/filament-20200127-windows.tgz")
                
                file(MAKE_DIRECTORY ${FILAMENT_ROOT})
                set(TAR_PWD ${FILAMENT_ROOT})
            elseif (APPLE)
              set(DOWNLOAD_URL_PRIMARY "https://github.com/google/filament/releases/download/v1.7.0/filament-20200515-mac.tgz")
              #set(DOWNLOAD_URL_PRIMARY "https://storage.googleapis.com/isl-datasets/open3d-dev/filament-20200127-mac-10.14-resizefix2.tgz")
              #set(DOWNLOAD_URL_FALLBACK "https://github.com/google/filament/releases/download/v1.4.5/filament-20200127-mac.tgz")
            endif()
            # =================================================================================================

            file(DOWNLOAD ${DOWNLOAD_URL_PRIMARY} ${ARCHIVE_FILE} SHOW_PROGRESS STATUS DOWNLOAD_RESULT)
            if (NOT DOWNLOAD_RESULT EQUAL 0)
                file(DOWNLOAD ${DOWNLOAD_URL_FALLBACK} ${ARCHIVE_FILE} SHOW_PROGRESS STATUS DOWNLOAD_RESULT)
            endif()
        endif()

        execute_process(COMMAND ${CMAKE_COMMAND} -E tar -xf ${ARCHIVE_FILE} WORKING_DIRECTORY ${TAR_PWD})
    endif()
endif()

message(STATUS "Filament is located at ${FILAMENT_ROOT}")

<<<<<<< HEAD
set(filament_INCLUDE_DIRS ${3RDPARTY_INSTALL_PREFIX}/include/filament)
# NOTE: The following is for headless... need to conditionalize on HEADLESS
#set(filament_LIBRARIES filameshio filament filamat_lite filaflat filabridge geometry backend bluegl ibl image meshoptimizer smol-v utils EGL GLESv2)
=======
>>>>>>> 7cbe580b
set(filament_LIBRARIES filameshio filament filamat_lite filaflat filabridge geometry backend bluegl ibl image meshoptimizer smol-v utils)
if (UNIX)
    set(filament_LIBRARIES ${filament_LIBRARIES} bluevk)
endif()<|MERGE_RESOLUTION|>--- conflicted
+++ resolved
@@ -50,12 +50,12 @@
 
 message(STATUS "Filament is located at ${FILAMENT_ROOT}")
 
-<<<<<<< HEAD
-set(filament_INCLUDE_DIRS ${3RDPARTY_INSTALL_PREFIX}/include/filament)
-# NOTE: The following is for headless... need to conditionalize on HEADLESS
-#set(filament_LIBRARIES filameshio filament filamat_lite filaflat filabridge geometry backend bluegl ibl image meshoptimizer smol-v utils EGL GLESv2)
-=======
->>>>>>> 7cbe580b
+# <<<<<<< HEAD
+# set(filament_INCLUDE_DIRS ${3RDPARTY_INSTALL_PREFIX}/include/filament)
+# # NOTE: The following is for headless... need to conditionalize on HEADLESS
+# #set(filament_LIBRARIES filameshio filament filamat_lite filaflat filabridge geometry backend bluegl ibl image meshoptimizer smol-v utils EGL GLESv2)
+# =======
+# >>>>>>> master
 set(filament_LIBRARIES filameshio filament filamat_lite filaflat filabridge geometry backend bluegl ibl image meshoptimizer smol-v utils)
 if (UNIX)
     set(filament_LIBRARIES ${filament_LIBRARIES} bluevk)
